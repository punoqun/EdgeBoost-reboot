--- conflicted
+++ resolved
@@ -45,11 +45,7 @@
         min_samples_leaf=12,
         learning_rate=0.22445307581959334,
         max_iter=279,
-<<<<<<< HEAD
-        n_iter_no_change=None,
-=======
         n_iter_no_change=30,
->>>>>>> d16b75eb
         verbose = 1,
     )
     # scaler = StandardScaler()
